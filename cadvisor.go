--- conflicted
+++ resolved
@@ -39,10 +39,6 @@
 var argPort = flag.Int("port", 8080, "port to listen")
 var maxProcs = flag.Int("max_procs", 0, "max number of CPUs that can be used simultaneously. Less than 1 for default (number of cores).")
 
-<<<<<<< HEAD
-var argDbDriver = flag.String("storage_driver", "", "storage driver to use. Data is always cached shortly in memory, this controls where data is pushed besides the local cache. Empty means none. Options are: <empty> (default), bigquery, influxdb, kafka and kairosdb")
-=======
->>>>>>> b5d86a72
 var versionFlag = flag.Bool("version", false, "print cAdvisor version and exit")
 
 var httpAuthFile = flag.String("http_auth_file", "", "HTTP auth file for the web UI")
